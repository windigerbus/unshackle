--- conflicted
+++ resolved
@@ -18,15 +18,7 @@
 class HTTP(Vault):
     """Key Vault using HTTP API with support for both query parameters and JSON payloads."""
 
-    def __init__(
-        self,
-        name: str,
-        host: str,
-        password: str,
-        username: Optional[str] = None,
-        api_mode: str = "query",
-        no_push: bool = False,
-    ):
+    def __init__(self, name: str, host: str, password: str, username: Optional[str] = None, api_mode: str = "query"):
         """
         Initialize HTTP Vault.
 
@@ -36,13 +28,8 @@
             password: Password for query mode or API token for json mode
             username: Username (required for query mode, ignored for json mode)
             api_mode: "query" for query parameters or "json" for JSON API
-            no_push: If True, this vault will not receive pushed keys
-        """
-<<<<<<< HEAD
-        super().__init__(name)
-=======
+        """
         super().__init__(name, no_push)
->>>>>>> e92e5c2b
         self.url = host
         self.password = password
         self.username = username
@@ -101,23 +88,21 @@
 
         if self.api_mode == "json":
             try:
-                params = {
-                    "kid": kid,
-                    "service": service.lower(),
-                }
-
-                response = self.request("GetKey", params)
+                title = getattr(self, "current_title", None)
+                response = self.request(
+                    "GetKey",
+                    {
+                        "kid": kid,
+                        "service": service.lower(),
+                        "title": title,
+                    },
+                )
                 if response.get("status") == "not_found":
                     return None
                 keys = response.get("keys", [])
                 for key_entry in keys:
-                    if isinstance(key_entry, str) and ":" in key_entry:
-                        entry_kid, entry_key = key_entry.split(":", 1)
-                        if entry_kid == kid:
-                            return entry_key
-                    elif isinstance(key_entry, dict):
-                        if key_entry.get("kid") == kid:
-                            return key_entry.get("key")
+                    if key_entry["kid"] == kid:
+                        return key_entry["key"]
             except Exception as e:
                 print(f"Failed to get key ({e.__class__.__name__}: {e})")
                 return None
